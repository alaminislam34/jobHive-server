--- conflicted
+++ resolved
@@ -157,60 +157,6 @@
   }
 });
 
-<<<<<<< HEAD
-app.post("/api/notify-employer", (req, res) => {
-  const { employerEmail, jobTitle, applicantName } = req.body;
-  const employerSocketId = connectedUsers.get(employerEmail);
-
-  if (employerSocketId) {
-    io.to(employerSocketId).emit("jobApplicationNotification", {
-      jobTitle,
-      applicantName,
-    });
-    console.log(`📨 Manually notified employer: ${employerEmail}`);
-    res.send({ success: true, message: "Employer notified manually" });
-  } else {
-    console.log(`❌ Employer not connected: ${employerEmail}`);
-    res.status(404).send({ error: "Employer not connected" });
-  }
-});
-
-// notification send api
-app.post("/api/send-notification-by-id", async (req, res) => {
-  const { userId, title, message } = req.body;
-
-  try {
-    const db = client.db("jobHive");
-    const usersCollection = db.collection("users");
-
-    const user = await usersCollection.findOne({ _id: new ObjectId(userId) });
-
-    if (!user) {
-      return res.status(404).send({ error: "User not found" });
-    }
-
-    const email = user.email;
-    const recipientSocketId = connectedUsers.get(email);
-
-    if (recipientSocketId) {
-      io.to(recipientSocketId).emit("customNotification", {
-        title,
-        message,
-      });
-      console.log(`📨 Notification sent to user ${email}`);
-      res.send({ success: true, message: "Notification sent" });
-    } else {
-      console.log(`❌ User not connected: ${email}`);
-      res.status(404).send({ error: "User not connected" });
-    }
-  } catch (error) {
-    console.error("❌ Error sending notification by ID:", error);
-    res.status(500).send({ error: "Internal server error" });
-  }
-});
-
-=======
->>>>>>> 71be4727
 // ====== Server Start ======
 const PORT = process.env.PORT || 5000;
 server.listen(PORT, () => {
